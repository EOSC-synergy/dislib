import numpy as np
from pycompss.api.api import compss_wait_on
from pycompss.api.parameter import INOUT
from pycompss.api.task import task


class KMeans:
    """ Perform K-means clustering.

    Parameters
    ----------
    n_clusters : int, optional (default=8)
        The number of clusters to form as well as the number of centroids to
        generate.
    max_iter : int, optional (default=10)
        Maximum number of iterations of the k-means algorithm for a single run.
    tol : float, optional (default=1e-4)
        Tolerance for accepting convergence.
    arity : int, optional (default=50)
        Arity of the reduction carried out during the computation of the new
        centroids.
    random_state : int, optional (default=None)
        Determines random number generation for centroid initialization. Use an
        int to make the randomness deterministic.
    verbose: boolean, optional (default=False)
        Whether to print progress information.

    Attributes
    ----------
    centers : ndarray
        Computed centroids.
    n_iter : int
        Number of iterations performed.

    Examples
    --------
    >>> from dislib.cluster import KMeans
    >>> import numpy as np
    >>> x = np.array([[1, 2], [1, 4], [1, 0], [4, 2], [4, 4], [4, 0]])
    >>> from dislib.data import load_data
    >>> train_data = load_data(x=x, subset_size=2)
    >>> kmeans = KMeans(n_clusters=2, random_state=0)
    >>> kmeans.fit_predict(train_data)
    >>> print(train_data.labels)
    >>> test_data = load_data(x=np.array([[0, 0], [4, 4]]), subset_size=2)
    >>> kmeans.predict(test_data)
    >>> print(test_data.labels)
    >>> print(kmeans.centers)
    """

<<<<<<< HEAD
    def __init__(self, n_clusters=8, max_iter=10, tol=1e-4, arity=50,
                 random_state=None):
=======
    def __init__(self, n_clusters=8, max_iter=10, tol=1 ** -4, arity=50,
                 random_state=None, verbose=False):
>>>>>>> 2145dcaf
        self._n_clusters = n_clusters
        self._max_iter = max_iter
        self._tol = tol
        self._random_state = random_state
        self._arity = arity
        self.centers = None
        self.n_iter = 0
        self._verbose = verbose

    def fit(self, dataset):
        """ Compute K-means clustering.

        Parameters
        ----------
        dataset : Dataset
            Samples to cluster.
        """
        self._do_fit(dataset, False)

    def fit_predict(self, dataset):
        """ Performs clustering on data, and sets the cluster labels of the
        input Dataset.

        Parameters
        ----------
        dataset : Dataset
            Samples to cluster.
        """

        self._do_fit(dataset, True)

    def predict(self, dataset):
        """ Predict the closest cluster each sample in dataset belongs to.
        Cluster labels are stored in dataset.

        Parameters
        ----------
        dataset : Dataset
            New data to predict.
        """
        for subset in dataset:
            _predict(subset, self.centers)

    def _do_fit(self, dataset, set_labels):
        centers = _init_centers(dataset.n_features, self._n_clusters,
                                self._random_state)
        self.centers = compss_wait_on(centers)

        old_centers = None
        iteration = 0

        while not self._converged(old_centers, iteration):
            old_centers = np.array(self.centers)
            partials = []

            for subset in dataset:
                partials.append(_partial_sum(subset, old_centers, set_labels))

            self._recompute_centers(partials)
            iteration += 1

        self.n_iter = iteration

    def _converged(self, old_centers, iter):
        if old_centers is not None:
            diff = 0
            for i, center in enumerate(self.centers):
                diff += np.linalg.norm(center - old_centers[i])

            if self._verbose:
                print("Iteration %s - Convergence crit. = %s" % (iter, diff))

            return diff < self._tol ** 2 or iter >= self._max_iter

    def _recompute_centers(self, partials):
        while len(partials) > 1:
            subset = partials[:self._arity]
            partials = partials[self._arity:]
            partials.append(_merge(*subset))

        partials = compss_wait_on(partials)

        for idx, sum in enumerate(partials[0]):
            if sum[1] != 0:
                self.centers[idx] = sum[0] / sum[1]


@task(returns=np.array)
def _get_label(subset):
    return subset.labels


@task(returns=np.array)
def _init_centers(n_features, n_clusters, random_state):
    np.random.seed(random_state)
    centers = np.random.random((n_clusters, n_features))
    return centers


@task(subset=INOUT, returns=np.array)
def _partial_sum(subset, centers, set_labels):
    partials = np.zeros((centers.shape[0], 2), dtype=object)

    for idx, sample in enumerate(subset.samples):
        dist = np.linalg.norm(sample - centers, axis=1)
        min_center = np.argmin(dist)

        if set_labels:
            subset.set_label(idx, min_center)

        partials[min_center][0] += sample
        partials[min_center][1] += 1

    return partials


@task(returns=dict)
def _merge(*data):
    accum = data[0]

    for d in data[1:]:
        accum += d

    return accum


@task(subset=INOUT)
def _predict(subset, centers):
    for sample_idx, sample in enumerate(subset.samples):
        dist = np.linalg.norm(sample - centers, axis=1)
        label = np.argmin(dist)
        subset.set_label(sample_idx, label)<|MERGE_RESOLUTION|>--- conflicted
+++ resolved
@@ -48,13 +48,8 @@
     >>> print(kmeans.centers)
     """
 
-<<<<<<< HEAD
     def __init__(self, n_clusters=8, max_iter=10, tol=1e-4, arity=50,
-                 random_state=None):
-=======
-    def __init__(self, n_clusters=8, max_iter=10, tol=1 ** -4, arity=50,
                  random_state=None, verbose=False):
->>>>>>> 2145dcaf
         self._n_clusters = n_clusters
         self._max_iter = max_iter
         self._tol = tol
