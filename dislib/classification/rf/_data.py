from numpy.lib import format
import numpy as np
import tempfile

from pycompss.api.parameter import FILE_IN, FILE_INOUT, COLLECTION_IN, Depth, \
    Type
from pycompss.api.task import task

from dislib.data.array import Array


class RfDataset(object):
    """Dataset format used by the fit() of the RandomForestClassifier.

    The RfDataset contains a file path for the samples and another one for the
    labels. Optionally, a path can be provided for a transposed version of the
    samples matrix, i.e., the features.

    Note: For a representation of a dataset distributed in multiple files, use
    dislib.data.Dataset instead.

    Parameters
    ----------
    samples_path : str
        Path of the .npy file containing the 2-d array of samples. It can be a
        pycompss.runtime.Future object. If so, self.n_samples and
        self.n_features must be set manually (they can also be
        pycompss.runtime.Future objects).
    labels_path : str
        Path of the .dat file containing the 1-d array of labels. It can be a
        pycompss.runtime.Future object.
    features_path : str, optional (default=None)
        Path of the .npy file containing the 2-d array of samples transposed.
        The array must be C-ordered. Providing this array may improve the
        performance as it allows sequential access to the features.

    Attributes
    ----------
    n_samples : int
        The number of samples of the dataset. It can be a
        pycompss.runtime.Future object.
    n_features : int
        The number of features of the dataset. It can be a
        pycompss.runtime.Future object.
    y_codes : ndarray
        The codified array of labels for this RfDataset. The values are indices
        of the array of classes, which contains the corresponding labels. The
        dtype is np.int8. It can be a pycompss.runtime.Future object.
    y_categories : ndarray
        The array of classes for this RfDataset. The values are unique. It can
        be a pycompss.runtime.Future object.
    n_classes : int
        The number of classes of this RfDataset. It can be a
        pycompss.runtime.Future object.

    """

    def __init__(self, samples_path, labels_path, features_path=None):
        self.samples_path = samples_path
        self.labels_path = labels_path
        self.features_path = features_path
        self.n_samples = None
        self.n_features = None

        self.y_codes = None
        self.y_categories = None
        self.n_classes = None

    def get_n_samples(self):
        """Gets the number of samples obtained from the samples file.

        Returns
        -------
        n_samples : int

        Raises
        ------
        AssertionError
            If self.n_samples is None and self.samples_path is not a string.
        ValueError
            If invalid content is encountered in the samples file.

        """
        if self.n_samples is None:
            assert isinstance(self.samples_path, str), \
                'self.n_samples must be set manually if self.samples_path ' \
                'is a pycompss.runtime.Future object'
            shape = _NpyFile(self.samples_path).get_shape()
            if len(shape) != 2:
                raise ValueError('Cannot read 2D array from the samples file.')
            self.n_samples, self.n_features = shape
        return self.n_samples

    def get_n_features(self):
        """Gets the number of features obtained from the samples file.

        Returns
        -------
        n_features : int

        Raises
        ------
        AssertionError
            If self.n_features is None and self.samples_path is not a string.
        ValueError
            If invalid content is encountered in the samples file.

        """
        if self.n_features is None:
            assert isinstance(self.samples_path, str), \
                'self.n_features must be set manually if self.samples_path ' \
                'is a pycompss.runtime.Future object'
            shape = _NpyFile(self.samples_path).get_shape()
            if len(shape) != 2:
                raise ValueError('Cannot read 2D array from the samples file.')
            self.n_samples, self.n_features = shape
        return self.n_features

    def get_y_codes(self):
        """Obtains the codified array of labels.

        Returns
        -------
        y_codes : ndarray

        """
        if self.y_codes is None:
            labels = _get_labels(self.labels_path)
            self.y_codes, self.y_categories, self.n_classes = labels
        return self.y_codes

    def get_classes(self):
        """Obtains the array of label categories.

        Returns
        -------
        y_categories : ndarray

        """
        if self.y_categories is None:
            labels = _get_labels(self.labels_path)
            self.y_codes, self.y_categories, self.n_classes = labels
        return self.y_categories

    def get_n_classes(self):
        """Obtains the number of classes.

        Returns
        -------
        n_classes : int

        """
        if self.n_classes is None:
            labels = _get_labels(self.labels_path)
            self.y_codes, self.y_categories, self.n_classes = labels
        return self.n_classes

    def validate_features_file(self):
        """Validates the features file header information.

        Raises
        ------
        ValueError
            If the shape of the array in the features_file doesn't match this
            class n_samples and n_features or if the array is in fortran order.

        """
        features_npy_file = _NpyFile(self.features_path)
        shape = features_npy_file.get_shape()
        fortran_order = features_npy_file.get_fortran_order()
        if len(shape) != 2:
            raise ValueError('Cannot read 2D array from features_file.')
        if (self.get_n_features(), self.get_n_samples()) != shape:
            raise ValueError('Invalid dimensions for the features_file.')
        if fortran_order:
            raise ValueError('Fortran order not supported for features array.')


def transform_to_rf_dataset(x: Array, y: Array) -> RfDataset:
    """Creates a RfDataset object from samples x and labels y.

    This function creates a dislib.classification.rf.data.RfDataset by saving
    x and y in files.

    Parameters
    ----------
    x : ds-array, shape = (n_samples, n_features)
        The training input samples.
    y : ds-array, shape = (n_samples,) or (n_samples, n_outputs)
        The target values.

    Returns
    -------
    rf_dataset : dislib.classification.rf._data.RfDataset

    """
    n_samples = x.shape[0]
    n_features = x.shape[1]
<<<<<<< HEAD
    regular_shapes = len(x._reg_shape) == 2
    if regular_shapes:
        top_num_rows = x._reg_shape[0]
        regular_num_rows = x._reg_shape[0]
    else:
        top_num_rows = x._reg_shape[0][0]
        regular_num_rows = x._reg_shape[1][0]
=======
>>>>>>> ccaf1acd

    samples_file = tempfile.NamedTemporaryFile(mode='wb',
                                               prefix='tmp_rf_samples_',
                                               delete=False)
    samples_path = samples_file.name
    samples_file.close()
    _allocate_samples_file(samples_path, n_samples, n_features)

    start_idx = 0
    row_blocks_iterator = x._iterator(axis=0)
    top_row = next(row_blocks_iterator)
    _fill_samples_file(samples_path, top_row._blocks, start_idx)
    start_idx += x._top_left_shape[0]
    for x_row in row_blocks_iterator:
        _fill_samples_file(samples_path, x_row._blocks, start_idx)
        start_idx += x._blocks_shape[0]

    labels_file = tempfile.NamedTemporaryFile(mode='w',
                                              prefix='tmp_rf_labels_',
                                              delete=False)
    labels_path = labels_file.name
    labels_file.close()
    for y_row in y._iterator(axis=0):
        _fill_labels_file(labels_path, y_row._blocks)

    rf_dataset = RfDataset(samples_path, labels_path)
    rf_dataset.n_samples = n_samples
    rf_dataset.n_features = n_features
    return rf_dataset


class _NpyFile(object):
    def __init__(self, path):
        self.path = path

        self.shape = None
        self.fortran_order = None
        self.dtype = None

    def get_shape(self):
        if self.shape is None:
            self._read_header()
        return self.shape

    def get_fortran_order(self):
        if self.fortran_order is None:
            self._read_header()
        return self.fortran_order

    def get_dtype(self):
        if self.dtype is None:
            self._read_header()
        return self.dtype

    def _read_header(self):
        with open(self.path, 'rb') as fp:
            version = format.read_magic(fp)
            try:
                format._check_version(version)
            except ValueError:
                raise ValueError('Invalid file format.')
            header_data = format._read_array_header(fp, version)
            self.shape, self.fortran_order, self.dtype = header_data


@task(labels_path=FILE_IN, returns=3)
def _get_labels(labels_path):
    y = np.genfromtxt(labels_path, dtype=None, encoding='utf-8')
    categories, codes = np.unique(y, return_inverse=True)
    return codes.astype(np.int8), categories, len(categories)


@task(returns=1)
def _get_samples_shape(subset):
    return subset.samples.shape


@task(returns=3)
def _merge_shapes(*samples_shapes):
    n_samples = 0
    n_features = samples_shapes[0][1]
    for shape in samples_shapes:
        n_samples += shape[0]
        assert shape[1] == n_features, 'Subsets with different n_features.'
    return samples_shapes, n_samples, n_features


@task(samples_path=FILE_INOUT)
def _allocate_samples_file(samples_path, n_samples, n_features):
    np.lib.format.open_memmap(samples_path, mode='w+', dtype='float32',
                              shape=(n_samples, n_features))


@task(samples_path=FILE_INOUT, row_blocks={Type: COLLECTION_IN, Depth: 2})
def _fill_samples_file(samples_path, row_blocks, start_idx):
    rows_samples = Array._merge_blocks(row_blocks)
    rows_samples = rows_samples.astype(dtype='float32', casting='same_kind')
    samples = np.lib.format.open_memmap(samples_path, mode='r+')
    samples[start_idx: start_idx + rows_samples.shape[0]] = rows_samples


@task(labels_path=FILE_INOUT, row_blocks={Type: COLLECTION_IN, Depth: 2})
def _fill_labels_file(labels_path, row_blocks):
    rows_labels = Array._merge_blocks(row_blocks)
    with open(labels_path, 'at') as f:
        np.savetxt(f, rows_labels, fmt='%s', encoding='utf-8')<|MERGE_RESOLUTION|>--- conflicted
+++ resolved
@@ -196,16 +196,6 @@
     """
     n_samples = x.shape[0]
     n_features = x.shape[1]
-<<<<<<< HEAD
-    regular_shapes = len(x._reg_shape) == 2
-    if regular_shapes:
-        top_num_rows = x._reg_shape[0]
-        regular_num_rows = x._reg_shape[0]
-    else:
-        top_num_rows = x._reg_shape[0][0]
-        regular_num_rows = x._reg_shape[1][0]
-=======
->>>>>>> ccaf1acd
 
     samples_file = tempfile.NamedTemporaryFile(mode='wb',
                                                prefix='tmp_rf_samples_',
@@ -221,7 +211,7 @@
     start_idx += x._top_left_shape[0]
     for x_row in row_blocks_iterator:
         _fill_samples_file(samples_path, x_row._blocks, start_idx)
-        start_idx += x._blocks_shape[0]
+        start_idx += x._reg_shape[0]
 
     labels_file = tempfile.NamedTemporaryFile(mode='w',
                                               prefix='tmp_rf_labels_',
