--- conflicted
+++ resolved
@@ -230,34 +230,7 @@
             partial = _score(x_row._blocks, y_row._blocks, self._clf)
             partial_scores.append(partial)
 
-<<<<<<< HEAD
-        score = [[_merge_scores(*partial_scores)]]
-        return Array(blocks=score, top_left_shape=(1, 1), reg_shape=(1, 1),
-                     shape=(1, 1), sparse=False)
-
-    @staticmethod
-    def _check_xy(x, y):
-        # We force 'x' and 'y' to have the same number of row blocks. This
-        # could be avoided by re-chunking 'y', or using slicing on 'y'
-        # during the training process
-        xshape = x._reg_shape
-        yshape = y._reg_shape
-
-        if len(xshape) != len(yshape) or \
-                (isinstance(xshape, tuple) and xshape[0] != yshape[0]) or \
-                (isinstance(xshape, list) and \
-                         (xshape[0][0] != yshape[0][0] or \
-                                      xshape[-1][0] != yshape[-1][0])):
-            raise AttributeError(
-                "x and y must have the same number of blocks along the first "
-                "axis")
-
-        if x.shape[0] != y.shape[0]:
-            raise AttributeError("The number of labels does not match the "
-                                 "number of samples")
-=======
         return _merge_scores(*partial_scores)
->>>>>>> ccaf1acd
 
     def _reset_model(self):
         self.iterations = 0
