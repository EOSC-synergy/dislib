import setuptools
from pkg_resources import parse_requirements as _parse_requirements


def get_long_description():
    """Read the long_description from the README.md file"""
    with open('README.md') as f:
        readme = f.read()
        end = '<!-- End of long_description for setup.py -->'
        return readme[:readme.find(end)].strip()


def parse_requirements():
    """Parse the requirements.txt file"""
    with open('requirements.txt') as f:
        parsed_requirements = _parse_requirements(f)
        requirements = [str(ir) for ir in parsed_requirements]
    return requirements


setuptools.setup(
    name="dislib",
    version=open('VERSION').read().strip(),
    author="Barcelona Supercomputing Center",
    author_email="compss@bsc.es",
    description="The distributed computing library on top of PyCOMPSs",
    long_description=get_long_description(),
    long_description_content_type='text/markdown',
    url="http://dislib.bsc.es",
    project_urls={
        'Documentation': 'http://dislib.bsc.es',
        'Source': 'https://github.com/bsc-wdc/dislib',
        'Tracker': 'https://github.com/bsc-wdc/dislib/issues',
    },
    packages=setuptools.find_packages(),
    classifiers=[
        "Programming Language :: Python :: 3 :: Only",
        "License :: OSI Approved :: Apache Software License",
        "Development Status :: 2 - Pre-Alpha",
        "Operating System :: POSIX :: Linux",
        "Topic :: Scientific/Engineering :: Artificial Intelligence",
        "Topic :: Software Development :: Libraries",
        "Topic :: Software Development :: Libraries :: Python Modules",
        "Topic :: System :: Distributed Computing",
    ],
<<<<<<< HEAD
    install_requires=parse_requirements(),
    scripts=["bin/dislib", "bin/dislib_cmd.py"],
=======
    install_requires=[
        "scikit-learn",
        "numpy",
        "scipy",
        "cvxpy"
    ]
>>>>>>> 06e7b8d0
)<|MERGE_RESOLUTION|>--- conflicted
+++ resolved
@@ -43,15 +43,5 @@
         "Topic :: Software Development :: Libraries :: Python Modules",
         "Topic :: System :: Distributed Computing",
     ],
-<<<<<<< HEAD
     install_requires=parse_requirements(),
-    scripts=["bin/dislib", "bin/dislib_cmd.py"],
-=======
-    install_requires=[
-        "scikit-learn",
-        "numpy",
-        "scipy",
-        "cvxpy"
-    ]
->>>>>>> 06e7b8d0
 )