--- conflicted
+++ resolved
@@ -1,8 +1,4 @@
-<<<<<<< HEAD
 @Library(['github.com/indigo-dc/jenkins-pipeline-library@release/2.2.0']) _
-=======
-@Library(['github.com/indigo-dc/jenkins-pipeline-library@2.1.1']) _
->>>>>>> bf4c0f89
 
 def projectConfig
 
@@ -10,14 +6,15 @@
     agent any
 
     stages {
-<<<<<<< HEAD
         stage('JePL demo: hadolint') {
             when {
                 anyOf {
                     branch 'feature/jepl_example'
                     branch 'fix/jepl_example'
+                    branch 'test/multiple_configs'
                     changeRequest id: '7'
                     changeRequest id: '8'
+                    changeRequest id: '9'
                     //buildingTag()
                 }
             }
@@ -30,7 +27,12 @@
                     buildStages(projectConfig)
                 }
             }
-=======
+            post {
+                cleanup {
+                    cleanWs()
+                }
+            }
+        }
         stage('SQA baseline criterion: QC.Sec') {
             steps {
                 script {
@@ -42,7 +44,6 @@
                     buildStages(projectConfig)
                 }
             }
->>>>>>> bf4c0f89
             post {
                 cleanup {
                     cleanWs()
